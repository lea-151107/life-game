#!/usr/bin/env python3
"""
Terminal Conway's Game of Life
──────────────────────────────
Options
-------
--max        : Fit the board to the current terminal window.
--endless    : Restart automatically with a fresh board when a Dead condition is met.
--stagnate N : Mark as Dead if the live-cell count shows no new value for N generations
               (either all identical or an A-B-A-B… two-value alternation).
Press 'R' to restart the game.
Press Ctrl-C to quit at any time.
"""

import argparse
import os
import random
import shutil
import sys
import time
from collections import deque
from typing import Deque, List, Optional

from colorama import init as colorama_init

if os.name == "nt":
    import msvcrt
else:
    import select
    import termios
    import tty
from patterns import PATTERN_LIBRARY, Pattern


CellGrid = List[List[bool]]  # True = alive, False = dead


# ──────────────────────────────────────────────────────────────
#  Game logic
# ──────────────────────────────────────────────────────────────
def next_generation(board: CellGrid, torus: bool = False) -> CellGrid:
    """Return the next generation according to Conway's rules."""
    rows, cols = len(board), len(board[0])
    new_board = [[False] * cols for _ in range(rows)]

    for r in range(rows):
        for c in range(cols):
            live_neighbors = 0
            for dr in (-1, 0, 1):
                for dc in (-1, 0, 1):
                    if dr == dc == 0:
                        continue
                    
                    nr, nc = r + dr, c + dc
                    if torus:
                        nr %= rows
                        nc %= cols
                        live_neighbors += board[nr][nc]
                    elif 0 <= nr < rows and 0 <= nc < cols and board[nr][nc]:
                        live_neighbors += 1

            new_board[r][c] = (
                live_neighbors in (2, 3) if board[r][c] else live_neighbors == 3
            )
    return new_board


# ──────────────────────────────────────────────────────────────
#  Rendering
# ──────────────────────────────────────────────────────────────
def render(
    board: CellGrid,
    generation: int,
    game_no: int,
    alive: int,
    live_cell: str,
    dead_cell: str,
    rows: int,
    cols: int,
    interval: float,
    endless: bool,
    stagnate_limit: Optional[int],
    density: float,
    fps: float,
    alive_delta: int,
    header_items: str,
    paused: bool,
    edit_mode: bool,
    cursor_y: int,
    cursor_x: int,
    pattern_selection_mode: bool = False,
    placement_mode: bool = False,
    selected_pattern_index: int = 0,
    pattern_names: Optional[List[str]] = None,
    current_pattern_data: Optional[Pattern] = None,
    keep_alive: bool = False,
    pattern_scroll_offset: int = 0,
    search_mode: bool = False,
    search_query: str = "",
    torus: bool = False,
) -> None:
    """Render the current board state to the terminal with a detailed header."""
    output_buffer = []
    # ANSI escape code to move cursor to top-left and clear screen
    output_buffer.append("\x1b[H\x1b[J")

    # ANSI codes for cursor highlighting
    BG_CYAN = "\x1b[46m"
    BG_GREEN = "\x1b[42m"
    FG_BLACK = "\x1b[30m"
    GHOST_CELL = "\x1b[90m" + live_cell + "\x1b[0m"  # Gray
    RESET = "\x1b[0m"

    # --- Header Construction ---
    if not header_items:
        header_items = "game"

    items_to_show = {item.strip() for item in header_items.lower().split(",")}
    header_parts = []

    if "mode" in items_to_show:
        mode_str_parts = []
        if pattern_selection_mode:
            mode_str_parts.append("[Pattern Library]")
        elif placement_mode:
            mode_str_parts.append("[Pattern Placement]")
        elif edit_mode:
            mode_str_parts.append("[Editing]")
        elif paused:
            mode_str_parts.append("[Paused]")

        if endless:
            mode_str_parts.append("[Endless]")
        if keep_alive:
            mode_str_parts.append("[Keep Alive]")
        if torus:
            mode_str_parts.append("[Torus]")
        if stagnate_limit is not None:
            mode_str_parts.append(f"[Stagnate: {stagnate_limit}]")
        if mode_str_parts:
            header_parts.append(" ".join(mode_str_parts))

    if "size" in items_to_show:
        header_parts.append(f"Size: {cols}x{rows}")

    if "interval" in items_to_show:
        header_parts.append(f"Interval: {interval}s")

    if "game" in items_to_show:
        header_parts.append(f"Game {game_no}")

    if "gen" in items_to_show:
        header_parts.append(f"Generation {generation}")

    if "alive" in items_to_show:
        alive_str = f"Alive {alive}"
        if generation > 0:
            alive_str += f" (Δ:{alive_delta:+})"  # Show sign for delta (+/-)
        header_parts.append(alive_str)

    if "density" in items_to_show:
        header_parts.append(f"Density: {density:.1f}%")

    if "fps" in items_to_show:
        header_parts.append(f"FPS: {fps:.1f}")

    header = " | ".join(header_parts)

    # --- Rendering ---
    if header:
<<<<<<< HEAD
        output_buffer.append(header)
        output_buffer.append("-" * len(header))

    if pattern_selection_mode:
        output_buffer.append("Select a pattern using ↑/↓ arrows, press Space to place it.")
        output_buffer.append("Press 'L' or Esc to cancel.")
        output_buffer.append("-" * len(header) if header else "-" * 20)
        if pattern_names:
            # Calculate how many items can be shown
            # Subtract lines for header, separator, and instructions
            header_height = 3 if header else 1
            instruction_height = 3
            max_items = rows - header_height - instruction_height

=======
        print(header)
        print("-" * len(header))

    if pattern_selection_mode:
        print("Select a pattern using ↑/↓ arrows, press Space to place it.")
        print("Press 'L' or Esc to cancel.")
        print("-" * len(header) if header else "-" * 20)
        if pattern_names:
            # Calculate how many items can be shown
            # Subtract lines for header, separator, and instructions
            header_height = 3 if header else 1 
            instruction_height = 3
            max_items = rows - header_height - instruction_height
            
>>>>>>> 3acd9348
            # Get the slice of patterns to display
            display_patterns = pattern_names[pattern_scroll_offset:pattern_scroll_offset + max_items]

            for i, name in enumerate(display_patterns, start=pattern_scroll_offset):
                if i == selected_pattern_index:
<<<<<<< HEAD
                    output_buffer.append(f"> {BG_GREEN}{FG_BLACK} {name} {RESET}")
                else:
                    output_buffer.append(f"  {name}")

        if search_mode:
            output_buffer.append(f"\nSearch: /{search_query}_")
        
        print("\n".join(output_buffer), flush=True)
=======
                    print(f"> {BG_GREEN}{FG_BLACK} {name} {RESET}")
                else:
                    print(f"  {name}")
        
        if search_mode:
            print(f"\nSearch: /{search_query}_")
>>>>>>> 3acd9348
        return

    ghost_cells = set()
    if placement_mode and current_pattern_data:
        for r_offset, c_offset in current_pattern_data:
            ghost_cells.add((cursor_y + r_offset, cursor_x + c_offset))

    for r, row in enumerate(board):
        line_parts = []
        for c, cell in enumerate(row):
            is_cursor = (edit_mode or placement_mode) and r == cursor_y and c == cursor_x
            is_ghost = (r, c) in ghost_cells

            char_to_render = live_cell if cell else dead_cell
<<<<<<< HEAD

=======
            
>>>>>>> 3acd9348
            if is_ghost and not cell:
                char_to_render = GHOST_CELL

            if is_cursor:
                line_parts.append(f"{BG_CYAN}{char_to_render}{RESET}")
            else:
                line_parts.append(char_to_render)
<<<<<<< HEAD
        output_buffer.append("".join(line_parts))

    if placement_mode:
        # Use print without newline to keep it on the same line as the board
        print("\n".join(output_buffer), flush=True)
        print("Move:↑/↓/←/→ | Rotate: R | Flip: F | Place: Space | Cancel: L or Esc", end="", flush=True)
    else:
        print("\n".join(output_buffer), flush=True)
=======
        print("".join(line_parts))
    
    if placement_mode:
        print("Move:↑/↓/←/→ | Rotate: R | Flip: F | Place: Space | Cancel: L or Esc", end="")

    print(flush=True)
>>>>>>> 3acd9348


def render_results(game_no: int, max_generation: int) -> None:
    """Render the final results in a formatted box."""
    title = "Game Over"
    stats = [
        f"Final Game: {game_no}",
        f"Max Generation: {max_generation}",
    ]

    # Determine the width of the box
    width = max(len(s) for s in stats)
    width = max(width, len(title))

    print("\n")
    print(f"┌{'─' * (width + 2)}┐")
    print(f"│ {title.center(width)} │")
    print(f"├{'─' * (width + 2)}┤")
    for stat in stats:
        print(f"│ {stat.ljust(width)} │")
    print(f"└{'─' * (width + 2)}┘")


# ──────────────────────────────────────────────────────────────
#  Helpers
# ──────────────────────────────────────────────────────────────

def create_board(rows: int, cols: int, density: float) -> CellGrid:
    """Generate a new random board."""
    return [[random.random() < density for _ in range(cols)] for _ in range(rows)]


def is_cyclical(seq: List[int]) -> bool:
    """
    Return True if `seq` is composed of a repeating sub-pattern (e.g., A-B-A-B, A-B-C-A-B-C).
    Handles cycles of any length, regardless of the total sequence length.
    """
    n = len(seq)
    # To confirm a cycle of length k, we need at least 2k elements.
    # We check for cycles up to length n/2.
    # A minimum of 4 elements is required to robustly detect a cycle of length 1 or 2.
    if n < 4:
        return False

    # k is the potential cycle length
    for k in range(1, n // 2 + 1):
        is_cycle = True
        # Check if the sequence is consistent with a cycle of length k.
        # We do this by checking if every element is the same as the element k positions before it.
        for i in range(k, n):
            if seq[i] != seq[i - k]:
                is_cycle = False
                break
        if is_cycle:
            # The smallest k that fits the pattern is the cycle length.
            return True
    return False


def rotate_pattern(pattern: Pattern, angle: int) -> Pattern:
    """Rotate a pattern by a given angle (90, 180, 270 degrees)."""
    if angle == 0:
        return pattern
    
    rotated_pattern: List[tuple[int, int]] = []
    if angle == 90:
        rotated_pattern = [(c, -r) for r, c in pattern]
    elif angle == 180:
        rotated_pattern = [(-r, -c) for r, c in pattern]
    elif angle == 270:
        rotated_pattern = [(-c, r) for r, c in pattern]
    else:
        return pattern

    # Normalize coordinates to be non-negative
    min_r = min(r for r, c in rotated_pattern) if rotated_pattern else 0
    min_c = min(c for r, c in rotated_pattern) if rotated_pattern else 0
    return [(r - min_r, c - min_c) for r, c in rotated_pattern]


def flip_pattern(pattern: Pattern) -> Pattern:
    """Flip a pattern horizontally."""
    if not pattern:
        return []
    max_c = max(c for _, c in pattern)
    return [(r, max_c - c) for r, c in pattern]


# ──────────────────────────────────────────────────────────────
#  Main loop
# ──────────────────────────────────────────────────────────────
def run(
    rows: int,
    cols: int,
    density: float,
    interval: float,
    endless: bool,
    stagnate_limit: Optional[int],
    live_cell: str,
    dead_cell: str,
    header_items: str,
    keep_alive: bool,
    torus: bool,
) -> None:
    """
    Dead conditions
    ---------------
    1. The number of live cells becomes zero.
    2. The live-cell count enters a repeating cycle (of any length) for
       'stagnate_limit' generations.
    """
    game_no = 1
    max_generation = 0
    board = create_board(rows, cols, density)
    generation = 0
    history: Optional[Deque[int]] = (
        deque(maxlen=stagnate_limit) if stagnate_limit else None
    )
    # --- Mode flags ---
    paused = False
    edit_mode = False
    pattern_selection_mode = False
    placement_mode = False
    torus_mode = torus
    
    # --- Cursor and pattern state ---
    cursor_y, cursor_x = 0, 0
    pattern_names = list(PATTERN_LIBRARY.keys())
    selected_pattern_index = 0
    pattern_scroll_offset = 0
    search_mode = False
    search_query = ""
    current_pattern_data: Optional[Pattern] = None
    pattern_rotation = 0
    pattern_flip = False


    # --- Terminal setup for non-blocking input ---
    old_settings = None
    if os.name != "nt":
        old_settings = termios.tcgetattr(sys.stdin)
        tty.setcbreak(sys.stdin.fileno())

    try:
        last_render_time = time.time()
        fps = 0.0
        last_alive_count = 0

        while True:
            # --- Calculations for rendering ---
            alive = sum(cell for row in board for cell in row)
            alive_delta = alive - last_alive_count
            density_val = (alive / (rows * cols)) * 100 if (rows * cols) > 0 else 0
            
            current_time = time.time()
            time_delta = current_time - last_render_time
            if time_delta > 0:
                fps = 1.0 / time_delta
            last_render_time = current_time

            # --- Prepare pattern for rendering ---
            display_pattern = None
            # Filter patterns based on search query for rendering the list
            if search_query:
                display_names_for_render = [name for name in pattern_names if search_query.lower() in name.lower()]
            else:
                display_names_for_render = pattern_names

            if placement_mode and display_names_for_render:
                selected_name = display_names_for_render[selected_pattern_index]
                pattern = PATTERN_LIBRARY[selected_name]
                if pattern_flip:
                    pattern = flip_pattern(pattern)
                display_pattern = rotate_pattern(pattern, pattern_rotation)

            # --- Render the board ---
            render(
                board,
                generation,
                game_no,
                alive,
                live_cell,
                dead_cell,
                rows,
                cols,
                interval,
                endless,
                stagnate_limit,
                density_val,
                fps,
                alive_delta,
                header_items,
                paused,
                edit_mode,
                cursor_y,
                cursor_x,
                pattern_selection_mode,
                placement_mode,
                selected_pattern_index,
                display_names_for_render, # Use filtered list for rendering
                display_pattern,
                keep_alive,
                pattern_scroll_offset,
                search_mode,
                search_query,
                torus_mode,
            )

            # Update for next iteration (only if not in edit mode)
            if not edit_mode and not placement_mode:
                last_alive_count = alive

            # --- Dead condition check (only if not paused/editing) ---
            is_static_mode = paused or edit_mode or placement_mode or pattern_selection_mode
            if not is_static_mode:
                stagnated = False
                if history is not None and len(history) == history.maxlen:
                    if is_cyclical(list(history)):
                        stagnated = True

                if (alive == 0 and not keep_alive) or stagnated:
                    effective_generation = generation
                    if stagnated and stagnate_limit is not None:
                        effective_generation -= stagnate_limit
                    max_generation = max(max_generation, effective_generation)

                    if endless:
                        time.sleep(interval)  # Wait before restarting
                        game_no += 1
                        board = create_board(rows, cols, density)
                        generation = 0
                        last_alive_count = 0
                        if history is not None:
                            history.clear()
                        continue
                    reason = (
                        "All cells are dead."
                        if alive == 0
                        else "Stagnation or two-value oscillation detected."
                    )
                    print(f"{reason} Exiting.")
                    render_results(game_no, max_generation)
                    break

                # Append current state to history before waiting
                if history is not None:
                    history.append(alive)

            # --- Non-blocking input handling ---
            user_input = None
            # Determine wait timeout: None (block) if paused, otherwise interval.
            timeout = None if is_static_mode else interval
            if os.name == "nt":
                start_time = time.time()
                while timeout is None or (time.time() - start_time < timeout):
                    if msvcrt.kbhit():
                        user_input = msvcrt.getch()
                        # Arrow keys in Windows are multi-byte sequences (e.g., b'\xe0H')
                        if user_input in (b'\xe0', b'\x00'): 
                            user_input += msvcrt.getch()
                        break
                    if timeout is None:
                        time.sleep(0.05)
                    else:
                        time.sleep(0.01)
            else:  # Unix-like
                rlist, _, _ = select.select([sys.stdin], [], [], timeout)
                if rlist:
                    user_input = sys.stdin.read(1)
                    # Arrow keys in Unix are ANSI escape sequences (e.g., '\x1b[A')
                    if user_input == '\x1b':
                        # Read the rest of the sequence
                        user_input += sys.stdin.read(2)

            # --- Process User Input ---
            # Normalize input to lowercase string
            if isinstance(user_input, bytes):
                try:
                    # Decode bytes and convert to lower case for Windows
                    processed_input = user_input.decode('utf-8').lower()
                except UnicodeDecodeError:
                    # Fallback for special keys that are not valid utf-8 (like arrow keys)
                    processed_input = repr(user_input)
            elif user_input:
                # Convert string to lower case for Unix-like systems
                processed_input = user_input.lower()
            else:
                processed_input = user_input # Keep None as is

            # --- Game Control Keys ---
            if processed_input == 'r' and not placement_mode:
                max_generation = max(max_generation, generation)
                game_no += 1
                board = create_board(rows, cols, density)
                generation = 0
                last_alive_count = 0
                paused = False
                edit_mode = False
                if history is not None: history.clear()
                continue

            if processed_input == 'p':
                paused = not paused
                edit_mode = False
                placement_mode = False
                pattern_selection_mode = False
                if history is not None: history.clear()
                continue

            if paused and not placement_mode and not pattern_selection_mode and processed_input == 'e':
                edit_mode = not edit_mode
                if history is not None: history.clear()
                continue
            
            if paused and not edit_mode and not placement_mode and processed_input == 'l':
                pattern_selection_mode = not pattern_selection_mode
                placement_mode = False
                edit_mode = False
                continue

            if processed_input == 't':
                torus_mode = not torus_mode
                if history is not None: history.clear()
                continue

            # --- Pattern Selection Mode ---
            if pattern_selection_mode:
                # Filter patterns based on search query
                if search_query:
                    display_names = [name for name in pattern_names if search_query.lower() in name.lower()]
                else:
                    display_names = pattern_names

                # Calculate visible items for scrolling logic
                header_height = 3 if header_items else 1
                instruction_height = 3
                max_items = rows - header_height - instruction_height

                if search_mode:
                    if processed_input and len(processed_input) == 1 and processed_input.isprintable():
                        search_query += processed_input
                    elif processed_input == repr(b'\x7f') or processed_input == repr(b'\x08'): # Backspace
                        search_query = search_query[:-1]
                    elif processed_input == '\r' or processed_input == '\n': # Enter
                        search_mode = False
                    elif processed_input == '\x1b': # Esc
                        search_mode = False
                        search_query = ""
                    
                    # Reset selection when query changes
                    selected_pattern_index = 0
                    pattern_scroll_offset = 0

                else: # Not in search_mode (i.e., navigating the list)
                    if processed_input == '/':
                        search_mode = True
                        search_query = ""
                    elif processed_input in ('\x1b[a', repr(b'\xe0H')): # Up
                        selected_pattern_index = max(0, selected_pattern_index - 1)
                        if selected_pattern_index < pattern_scroll_offset:
                            pattern_scroll_offset = selected_pattern_index
                    elif processed_input in ('\x1b[b', repr(b'\xe0P')): # Down
                        selected_pattern_index = min(len(display_names) - 1, selected_pattern_index + 1)
                        if selected_pattern_index >= pattern_scroll_offset + max_items:
                            pattern_scroll_offset = selected_pattern_index - max_items + 1
                    elif processed_input == ' ': # Spacebar to select
                        if display_names:
                            pattern_selection_mode = False
                            placement_mode = True
                            pattern_rotation = 0
                            pattern_flip = False

                    elif processed_input == 'l' or processed_input == '\x1b': # 'l' or Esc
                        pattern_selection_mode = False
                continue

            # --- Placement Mode ---
            if placement_mode:
                if processed_input in ('\x1b[a', repr(b'\xe0H')): # Up
                    cursor_y = max(0, cursor_y - 1)
                elif processed_input in ('\x1b[b', repr(b'\xe0P')): # Down
                    cursor_y = min(rows - 1, cursor_y + 1)
                elif processed_input in ('\x1b[d', repr(b'\xe0K')): # Left
                    cursor_x = max(0, cursor_x - 1)
                elif processed_input in ('\x1b[c', repr(b'\xe0M')): # Right
                    cursor_x = min(cols - 1, cursor_x + 1)
                elif processed_input == 'r':
                    pattern_rotation = (pattern_rotation + 90) % 360
                elif processed_input == 'f':
                    pattern_flip = not pattern_flip
                elif processed_input == ' ': # Spacebar to place pattern
                    if display_pattern:
                        for r_offset, c_offset in display_pattern:
                            r, c = cursor_y + r_offset, cursor_x + c_offset
                            if 0 <= r < rows and 0 <= c < cols:
                                board[r][c] = True
                elif processed_input == 'l' or processed_input == '\x1b': # 'l' or Esc
                    placement_mode = False
                continue

            # --- Edit Mode Keys ---
            if edit_mode:
                if processed_input in ('\x1b[a', repr(b'\xe0H')): # Up
                    cursor_y = max(0, cursor_y - 1)
                elif processed_input in ('\x1b[b', repr(b'\xe0P')): # Down
                    cursor_y = min(rows - 1, cursor_y + 1)
                elif processed_input in ('\x1b[d', repr(b'\xe0K')): # Left
                    cursor_x = max(0, cursor_x - 1)
                elif processed_input in ('\x1b[c', repr(b'\xe0M')): # Right
                    cursor_x = min(cols - 1, cursor_x + 1)
                elif processed_input == ' ': # Spacebar to toggle cell state
                    board[cursor_y][cursor_x] = not board[cursor_y][cursor_x]
                
                # In edit mode, we loop back to wait for the next key press
                continue

            # --- Step-through ---
            if paused and processed_input == 'n':
                if history is not None: history.clear()
                # Fall through to the next generation logic
                pass
            elif paused:
                # If paused and any other key is pressed, do nothing.
                continue

            # --- Proceed to next generation ---
            board = next_generation(board, torus=torus_mode)
            generation += 1


    except KeyboardInterrupt:
        max_generation = max(max_generation, generation)
        print("\nInterrupted by user. Goodbye!")
        render_results(game_no, max_generation)
    finally:
        if os.name != "nt" and old_settings is not None:
            # Restore terminal settings
            termios.tcsetattr(sys.stdin, termios.TCSADRAIN, old_settings)


class ArgmentHelpFormatter_(argparse.ArgumentDefaultsHelpFormatter, argparse.RawTextHelpFormatter): pass

def main() -> None:
    parser = argparse.ArgumentParser(
        description="Console version of Conway's Game of Life.",
        formatter_class=ArgmentHelpFormatter_
    )
    parser.add_argument(
        "-r",
        "--rows",
        type=int,
        default=20,
        help="Number of rows.\n"
    )
    parser.add_argument(
        "-c",
        "--cols",
        type=int,
        default=40,
        help="Number of columns.\n"
    )
    parser.add_argument(
        "-d",
        "--density",
        type=float,
        default=0.2,
        help="Initial live-cell density (0–1).\n"
    )
    parser.add_argument(
        "-i", "--interval",
        type=float,
        default=0.2,
        help="Delay between generations (seconds).\n"
    )
    parser.add_argument(
        "--max",
        action="store_true",
        help="Fit the board to the current terminal size (overrides rows and columns).\n",
    )
    parser.add_argument(
        "--torus",
        action="store_true",
        help="Enable torus mode (wraparound edges).\n",
    )
    parser.add_argument(
        "--endless",
        action="store_true",
        help="Restart automatically with a fresh board when a Dead condition is met.\n",
    )
    parser.add_argument(
        "--keep-alive",
        action="store_true",
        help="Prevent the game from ending when all cells are dead.\n",
    )
    parser.add_argument(
        "--stagnate",
        type=int,
        default=0,
        metavar="N",
        help=(
            "Dead if the live-cell count shows no new value for N consecutive\n"
            "generations (0 to disable).\n"
            "A value of 5 or greater is recommended for reliable detection.\n"
            "WARNING: This feature may cause any active game to be terminated.\n"
        ),
    )
    parser.add_argument(
        "--live-cell",
        type=str,
        default="■",
        help="Character for a live cell. Must be a single character.\n"
    )
    parser.add_argument(
        "--dead-cell",
        type=str,
        default=" ",
        help="Character for a dead cell. Must be a single character.\n"
    )
    parser.add_argument(
        "--header-items",
        type=str,
        default="game",
        help=(
            "Comma-separated list of items to display in the header.\n"
            "Keywords: mode, size, interval, game, gen, alive, density, fps.\n"
            "Example: --header-items game,gen,alive\n"
        ),
    )

    # All argument parsing and pre-run logic is wrapped in a try block
    # to gracefully handle KeyboardInterrupt (Ctrl+C) during setup.
    try:
        colorama_init()  # Initialize colorama for cross-platform ANSI support
        args = parser.parse_args()

        # --- Header items validation ---
        VALID_HEADER_KEYWORDS = {
            "mode", "size", "interval", "game", "gen", "alive", "density", "fps"
        }
        if args.header_items:
            # Split by comma, strip whitespace, convert to lower, and remove empty strings
            user_keywords = {
                item.strip().lower() for item in args.header_items.split(',') if item.strip()
            }
            # Find the difference between user's keywords and valid keywords
            invalid_keywords = user_keywords - VALID_HEADER_KEYWORDS
            if invalid_keywords:
                # Sort for consistent and readable error messages
                sorted_invalid = ", ".join(sorted(list(invalid_keywords)))
                sys.exit(f"Error: Invalid keyword(s) in --header-items: {sorted_invalid}")

        if len(args.live_cell) != 1:
            sys.exit("Error: --live-cell must be a single character.")
        if len(args.dead_cell) != 1:
            sys.exit("Error: --dead-cell must be a single character.")

        # --- Stagnate value validation ---
        effective_stagnate = args.stagnate
        if 0 < args.stagnate < 5:
            print(
                f"Warning: --stagnate value of {args.stagnate} is too low for reliable cycle detection.",
                file=sys.stderr
            )
            print("         Setting to the minimum of 5.", file=sys.stderr)
            print("         Starting in 5 seconds... (Press Ctrl+C to cancel)", file=sys.stderr)
            effective_stagnate = 5
            time.sleep(5)

        # Override size with current terminal dimensions if requested
        if args.max:
            term_size = shutil.get_terminal_size(fallback=(80, 24))  # (columns, lines)
            # Reserve three lines for the header and separator
            args.rows = max(1, term_size.lines - 4)
            args.cols = max(1, term_size.columns)

        run(
            rows=args.rows,
            cols=args.cols,
            density=args.density,
            interval=args.interval,
            endless=args.endless,
            stagnate_limit=effective_stagnate if effective_stagnate > 0 else None,
            live_cell=args.live_cell,
            dead_cell=args.dead_cell,
            header_items=args.header_items,
            keep_alive=args.keep_alive,
            torus=args.torus,
        )
    except KeyboardInterrupt:
        # Catch Ctrl+C during the argument parsing or the 5-second wait
        print("\nInterrupted during setup. Exiting.", file=sys.stderr)
        sys.exit(0)


if __name__ == "__main__":
    main()<|MERGE_RESOLUTION|>--- conflicted
+++ resolved
@@ -20,8 +20,6 @@
 import time
 from collections import deque
 from typing import Deque, List, Optional
-
-from colorama import init as colorama_init
 
 if os.name == "nt":
     import msvcrt
@@ -68,6 +66,11 @@
 # ──────────────────────────────────────────────────────────────
 #  Rendering
 # ──────────────────────────────────────────────────────────────
+def clear_screen() -> None:
+    """Clear the entire terminal window."""
+    os.system("cls" if os.name == "nt" else "clear")
+
+
 def render(
     board: CellGrid,
     generation: int,
@@ -100,10 +103,6 @@
     torus: bool = False,
 ) -> None:
     """Render the current board state to the terminal with a detailed header."""
-    output_buffer = []
-    # ANSI escape code to move cursor to top-left and clear screen
-    output_buffer.append("\x1b[H\x1b[J")
-
     # ANSI codes for cursor highlighting
     BG_CYAN = "\x1b[46m"
     BG_GREEN = "\x1b[42m"
@@ -168,22 +167,6 @@
 
     # --- Rendering ---
     if header:
-<<<<<<< HEAD
-        output_buffer.append(header)
-        output_buffer.append("-" * len(header))
-
-    if pattern_selection_mode:
-        output_buffer.append("Select a pattern using ↑/↓ arrows, press Space to place it.")
-        output_buffer.append("Press 'L' or Esc to cancel.")
-        output_buffer.append("-" * len(header) if header else "-" * 20)
-        if pattern_names:
-            # Calculate how many items can be shown
-            # Subtract lines for header, separator, and instructions
-            header_height = 3 if header else 1
-            instruction_height = 3
-            max_items = rows - header_height - instruction_height
-
-=======
         print(header)
         print("-" * len(header))
 
@@ -198,29 +181,17 @@
             instruction_height = 3
             max_items = rows - header_height - instruction_height
             
->>>>>>> 3acd9348
             # Get the slice of patterns to display
             display_patterns = pattern_names[pattern_scroll_offset:pattern_scroll_offset + max_items]
 
             for i, name in enumerate(display_patterns, start=pattern_scroll_offset):
                 if i == selected_pattern_index:
-<<<<<<< HEAD
-                    output_buffer.append(f"> {BG_GREEN}{FG_BLACK} {name} {RESET}")
-                else:
-                    output_buffer.append(f"  {name}")
-
-        if search_mode:
-            output_buffer.append(f"\nSearch: /{search_query}_")
-        
-        print("\n".join(output_buffer), flush=True)
-=======
                     print(f"> {BG_GREEN}{FG_BLACK} {name} {RESET}")
                 else:
                     print(f"  {name}")
         
         if search_mode:
             print(f"\nSearch: /{search_query}_")
->>>>>>> 3acd9348
         return
 
     ghost_cells = set()
@@ -235,11 +206,7 @@
             is_ghost = (r, c) in ghost_cells
 
             char_to_render = live_cell if cell else dead_cell
-<<<<<<< HEAD
-
-=======
             
->>>>>>> 3acd9348
             if is_ghost and not cell:
                 char_to_render = GHOST_CELL
 
@@ -247,23 +214,12 @@
                 line_parts.append(f"{BG_CYAN}{char_to_render}{RESET}")
             else:
                 line_parts.append(char_to_render)
-<<<<<<< HEAD
-        output_buffer.append("".join(line_parts))
-
-    if placement_mode:
-        # Use print without newline to keep it on the same line as the board
-        print("\n".join(output_buffer), flush=True)
-        print("Move:↑/↓/←/→ | Rotate: R | Flip: F | Place: Space | Cancel: L or Esc", end="", flush=True)
-    else:
-        print("\n".join(output_buffer), flush=True)
-=======
         print("".join(line_parts))
     
     if placement_mode:
         print("Move:↑/↓/←/→ | Rotate: R | Flip: F | Place: Space | Cancel: L or Esc", end="")
 
     print(flush=True)
->>>>>>> 3acd9348
 
 
 def render_results(game_no: int, max_generation: int) -> None:
@@ -440,6 +396,7 @@
                 display_pattern = rotate_pattern(pattern, pattern_rotation)
 
             # --- Render the board ---
+            clear_screen()
             render(
                 board,
                 generation,
@@ -796,7 +753,6 @@
     # All argument parsing and pre-run logic is wrapped in a try block
     # to gracefully handle KeyboardInterrupt (Ctrl+C) during setup.
     try:
-        colorama_init()  # Initialize colorama for cross-platform ANSI support
         args = parser.parse_args()
 
         # --- Header items validation ---
